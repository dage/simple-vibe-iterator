# src/view.py
from __future__ import annotations

import asyncio
import json
from typing import Dict, List
from pathlib import Path

from nicegui import ui
from diff_match_patch import diff_match_patch
import html as _html

from .controller import IterationController
from .interfaces import IterationEventListener, IterationNode, TransitionSettings
from . import op_status
from . import config as app_config
from . import prefs
from .model_selector import ModelSelector


class NiceGUIView(IterationEventListener):
    def __init__(self, controller: IterationController):
        self.controller = controller
        self.controller.add_listener(self)
        self.node_cards: Dict[str, ui.card] = {}
        self.chat_container: ui.element | None = None
        self.scroll_area: ui.scroll_area | None = None
        self.initial_goal_input: ui.textarea | None = None
        # --- Operation status & lock ---
        self._op_busy: bool = False
        self._status_container: ui.element | None = None
        self._status_timer: ui.timer | None = None

        # Set some default styling
        ui.dark_mode().enable()

    def render(self) -> None:
        # Scoped CSS: Make the default CLOSE button text black on error notifications
        ui.html('''<style>
        .q-notification.bg-negative .q-btn--flat,
        .q-notification.text-negative .q-btn--flat { color: black !important; }
        .q-expansion-item.nicegui-expansion { border: 1px solid #555 !important; border-radius: 6px !important; }
        </style>''')
        with ui.column().classes('w-full h-screen p-4 gap-3'):
            ui.label('Simple Vibe Iterator').classes('text-2xl font-bold')

            # Container for worker status boxes
            with ui.column().classes('fixed top-2 right-2 z-50 gap-2 items-end') as sc:
                self._status_container = sc
            self._status_timer = ui.timer(0.25, self._refresh_phase)
            self._refresh_phase()

            with ui.scroll_area().classes('flex-grow w-full') as scroll:
                self.scroll_area = scroll
                with ui.column().classes('w-full gap-4'):
                    # Start area with full settings editor (scrollable like normal cards)
                    with ui.card().classes('w-full p-4'):
                        init_settings = self._default_settings(overall_goal='')
                        inputs = self._render_settings_editor(init_settings)
                        async def _start() -> None:
                            og = (inputs['overall_goal'].value or '').strip()
                            if not og:
                                ui.notify('Please enter an overall goal', color='negative', timeout=0, close_button=True)
                                return
                            if not self._begin_operation('Start'):
                                return
                            try:
                                settings = TransitionSettings(
                                    code_model=inputs['code_model'].value or '',
                                    vision_model=inputs['vision_model'].value or '',
                                    overall_goal=og,
                                    user_steering=inputs['user_steering'].value or '',
                                    code_template=inputs['code_template'].value or '',
                                    vision_template=inputs['vision_template'].value or '',
                                )
                                prefs.set('model.code', settings.code_model)
                                prefs.set('model.vision', settings.vision_model)
                                prefs.set('template.code', settings.code_template)
                                prefs.set('template.vision', settings.vision_template)
                                await self.controller.apply_transition(None, settings)
                            except Exception as exc:
                                ui.notify(f'Start failed: {exc}', color='negative', timeout=0, close_button=True)
                            finally:
                                self._end_operation()
                        ui.button('Start', on_click=_start).classes('w-full')

                    # Iteration chain container
                    self.chat_container = ui.column().classes('w-full gap-4')

    def _default_settings(self, overall_goal: str) -> TransitionSettings:
        cfg = app_config.get_config()
        return TransitionSettings(
            code_model=prefs.get('model.code', cfg.code_model),
            vision_model=prefs.get('model.vision', cfg.vision_model),
            overall_goal=overall_goal,
            user_steering='',
            code_template=prefs.get('template.code', cfg.code_template),
            vision_template=prefs.get('template.vision', cfg.vision_template),
        )

    # IterationEventListener
    async def on_node_created(self, node: IterationNode) -> None:
        await self._rebuild_chain(node.id)
        await asyncio.sleep(0.05)
        if self.scroll_area:
            self.scroll_area.scroll_to(percent=1.0)

    async def _rebuild_chain(self, leaf_id: str) -> None:
        if self.chat_container is None:
            return
        # Build linear chain from root -> leaf by following parents
        chain: List[IterationNode] = []
        cur = self.controller.get_node(leaf_id)
        while cur is not None:
            chain.append(cur)
            cur = self.controller.get_node(cur.parent_id) if cur.parent_id else None
        chain.reverse()

        self.chat_container.clear()
        self.node_cards.clear()
        with self.chat_container:
            for idx, node in enumerate(chain, start=1):
                card = self._create_node_card(idx, node)
                self.node_cards[node.id] = card

    def _render_settings_editor(self, initial: TransitionSettings) -> Dict[str, ui.element]:
        # Left-side settings editor used in both Start area and iteration cards
        overall_goal = ui.textarea(label='Overall goal', value=initial.overall_goal).classes('w-full')
        user_steering = ui.textarea(label='Optional user steering', value=initial.user_steering).classes('w-full')

        with ui.expansion('Coding').classes('w-full') as code_exp:
            code_selector = ModelSelector(
                initial_value=initial.code_model,
                vision_only=False,
                label='model',
                on_change=lambda v: None,
            )
            code_model = code_selector.input
            code_tmpl = ui.textarea(label='coding template', value=initial.code_template).classes('w-full')

        with ui.expansion('Vision').classes('w-full') as vision_exp:
            vision_selector = ModelSelector(
                initial_value=initial.vision_model,
                vision_only=True,
                label='model',
                on_change=lambda v: None,
                single_selection=True,
            )
            vision_model = vision_selector.input
            vision_tmpl = ui.textarea(label='vision template', value=initial.vision_template).classes('w-full')

        return {
            'user_steering': user_steering,
            'overall_goal': overall_goal,
            'code_model': code_model,
            'vision_model': vision_model,
            'code_template': code_tmpl,
            'vision_template': vision_tmpl,
        }

    def _create_node_card(self, index: int, node: IterationNode) -> ui.card:
        with ui.card().classes('w-full p-4') as card:
            with ui.row().classes('items-center justify-between w-full'):
                ui.label(f'Iteration {index}').classes('text-lg font-semibold')

            with ui.row().classes('w-full items-start gap-6 flex-nowrap'):
                with ui.column().classes('basis-5/12 min-w-0 gap-3'):
                    inputs = self._render_settings_editor(node.settings)

                with ui.column().classes('basis-7/12 min-w-0 gap-4'):
                    first_output = next(iter(node.outputs.values())) if node.outputs else None
                    with ui.row().classes('w-full items-start gap-6 flex-nowrap'):
                        with ui.column().classes('basis-1/2 min-w-0 gap-2'):
                            ui.label('INPUT SCREENSHOT').classes('text-sm font-semibold')
                            try:
                                from pathlib import Path as _P
                                input_png = first_output.artifacts.input_screenshot_filename if first_output else ''
                                input_html_url = ''
                                if input_png:
                                    p = _P(input_png)
                                    html_candidate = p.with_suffix('.html')
                                    if html_candidate.exists():
                                        input_html_url = '/artifacts/' + html_candidate.name
                            except Exception:
                                input_png = ''
                                input_html_url = ''
                            if input_png:
                                ui.image(input_png).classes('w-full h-auto max-w-full border rounded')
                            else:
                                ui.label('(no input screenshot)')
                            if input_html_url:
                                with ui.row().classes('items-center gap-2'):
                                    ui.icon('content_copy').classes('text-sm cursor-pointer').on('click', lambda html=node.html_input: self._copy_to_clipboard(html))
                                    ui.label('HTML:').classes('text-sm')
                                    ui.link('Open', input_html_url, new_tab=True).classes('text-sm')
                            in_logs = list(getattr(first_output.artifacts, 'input_console_logs', []) if first_output else [])
                            in_title = f"Console logs ({'empty' if len(in_logs) == 0 else len(in_logs)})"
                            with ui.expansion(in_title):
                                if in_logs:
                                    in_logs_text = '\n\n'.join(in_logs)
                                    ui.markdown(in_logs_text)
                                else:
                                    ui.label('(no console logs)')
                            _va_raw = first_output.artifacts.vision_output if first_output else ''
                            _va_lines = [l for l in _va_raw.splitlines() if l.strip()]
                            va_title = f"Vision Analysis ({'empty' if len(_va_lines) == 0 else len(_va_lines)})"
                            with ui.expansion(va_title):
                                va_text = first_output.artifacts.vision_output if first_output else ''
                                if not (getattr(first_output.artifacts, 'input_screenshot_filename', '') if first_output else '').strip():
                                    va_text = '(no input screenshot)'
                                elif not (va_text or '').strip():
                                    va_text = '(pending)'
                                else:
                                    va_text = va_text.replace('\n', '\n\n')
                                ui.markdown(va_text)

                        with ui.column().classes('basis-1/2 min-w-0 gap-6'):
                            for model_slug, out in node.outputs.items():
<<<<<<< HEAD
                                with ui.column().classes('min-w-0 gap-2 border rounded p-2'):
                                    ui.label(f'OUTPUT {model_slug}').classes('text-sm font-semibold')
=======
                                with ui.column().classes('w-full min-w-0 gap-2 border rounded p-2'):
                                    ui.label(f'{model_slug}').classes('text-sm font-semibold')
>>>>>>> 67c176cf
                                    out_png = out.artifacts.screenshot_filename
                                    if out_png:
                                        ui.image(out_png).classes('w-full h-auto max-w-full border rounded')
                                    else:
                                        ui.label('(no output screenshot)')
                                    out_html_url = ''
                                    try:
                                        from pathlib import Path as _P
                                        if out_png:
                                            p = _P(out_png)
                                            html_candidate = p.with_suffix('.html')
                                            if html_candidate.exists():
                                                out_html_url = '/artifacts/' + html_candidate.name
                                    except Exception:
                                        pass
<<<<<<< HEAD
                                    if out_html_url:
                                        with ui.row().classes('items-center gap-2'):
                                            ui.icon('content_copy').classes('text-sm cursor-pointer').on('click', lambda html=out.html_output: self._copy_to_clipboard(html))
                                            ui.label('HTML:').classes('text-sm')
                                            ui.link('Open', out_html_url, new_tab=True).classes('text-sm')
=======
>>>>>>> 67c176cf
                                    diff_html = self._create_visual_diff(node.html_input or '', out.html_output or '')
                                    with ui.dialog() as diff_dialog:
                                        diff_dialog.props('persistent')
                                        with ui.card().classes('w-[90vw] max-w-[1200px]'):
                                            with ui.row().classes('items-center justify-between w-full'):
                                                ui.label('HTML Diff').classes('text-lg font-semibold')
                                                ui.button(icon='close', on_click=diff_dialog.close).props('flat round dense')
                                            ui.html('''<style>
                                            .diff-container { font-family: ui-monospace, SFMono-Regular, Menlo, Monaco, Consolas, "Liberation Mono", monospace; background: #0b0f17; color: #e5e7eb; border: 1px solid #334155; border-radius: 6px; padding: 16px; max-height: 70vh; overflow: auto; }
        .diff-content { white-space: pre-wrap; word-break: break-word; }
        .diff-insert { background-color: rgba(34,197,94,0.25); border-radius: 2px; }
        .diff-delete { background-color: rgba(239,68,68,0.25); text-decoration: line-through; border-radius: 2px; }
        .diff-legend { gap: 8px; align-items: center; }
        .legend-chip { display: inline-block; padding: 2px 6px; border-radius: 4px; font-size: 12px; }
        .legend-insert { background-color: rgba(34,197,94,0.25); color: #86efac; }
        .legend-delete { background-color: rgba(239,68,68,0.25); color: #fca5a5; }
        </style>''')
                                            with ui.row().classes('diff-legend'):
                                                ui.html('<span class="legend-chip legend-insert">Insert</span>')
                                                ui.html('<span class="legend-chip legend-delete">Delete</span>')
                                            ui.html(f"<div class='diff-container'><pre class='diff-content'>{diff_html or _html.escape('(no differences)')}</pre></div>")
<<<<<<< HEAD
                                    ui.button('Diff', on_click=diff_dialog.open).props('outline dense')
=======
                                    if out_html_url:
                                        with ui.row().classes('items-center gap-2'):
                                            ui.icon('content_copy').classes('text-sm cursor-pointer').on('click', lambda html=out.html_output: self._copy_to_clipboard(html))
                                            ui.label('HTML:').classes('text-sm')
                                            ui.link('Open', out_html_url, new_tab=True).classes('text-sm')
                                            ui.button('Diff', on_click=diff_dialog.open).props('flat dense').classes('text-sm p-0 min-h-0')
>>>>>>> 67c176cf
                                    out_logs = list(out.artifacts.console_logs or [])
                                    out_title = f"Console logs ({'empty' if len(out_logs) == 0 else len(out_logs)})"
                                    with ui.expansion(out_title):
                                        if out_logs:
                                            out_logs_text = '\n\n'.join(out_logs)
                                            ui.markdown(out_logs_text)
                                        else:
                                            ui.label('(no console logs)')
<<<<<<< HEAD
                                    async def _iterate() -> None:
                                        if not self._begin_operation('Iterate'):
                                            return
                                        try:
                                            selected_model = inputs['code_model'].value or model_slug
                                            updated = TransitionSettings(
                                                code_model=selected_model,
=======
                                    async def _iterate(model_slug=model_slug) -> None:
                                        if not self._begin_operation('Iterate'):
                                            return
                                        try:
                                            updated = TransitionSettings(
                                                code_model=inputs['code_model'].value or '',
>>>>>>> 67c176cf
                                                vision_model=inputs['vision_model'].value or '',
                                                overall_goal=inputs['overall_goal'].value or '',
                                                user_steering=inputs['user_steering'].value or '',
                                                code_template=inputs['code_template'].value or '',
                                                vision_template=inputs['vision_template'].value or '',
                                            )
<<<<<<< HEAD
                                            prefs.set('model.code', selected_model)
                                            prefs.set('model.vision', updated.vision_model)
                                            prefs.set('template.code', updated.code_template)
                                            prefs.set('template.vision', updated.vision_template)
                                            await self.controller.apply_transition(node.id, updated)
=======
                                            prefs.set('model.code', updated.code_model)
                                            prefs.set('model.vision', updated.vision_model)
                                            prefs.set('template.code', updated.code_template)
                                            prefs.set('template.vision', updated.vision_template)
                                            await self.controller.apply_transition(node.id, updated, model_slug)
>>>>>>> 67c176cf
                                        except Exception as exc:
                                            ui.notify(f'Iterate failed: {exc}', color='negative', timeout=0, close_button=True)
                                        finally:
                                            self._end_operation()
<<<<<<< HEAD
                                    ui.button('Iterate', on_click=lambda: asyncio.create_task(_iterate())).classes('w-full')
=======
                                    ui.button('Iterate', on_click=lambda m=model_slug: asyncio.create_task(_iterate(m))).classes('w-full')
>>>>>>> 67c176cf
        return card

    # --- Operation status helpers ---
    def _begin_operation(self, title: str) -> bool:
        if self._op_busy:
            ui.notify('Another operation is running. Please wait until it finishes.', color='warning')
            return False
        self._op_busy = True
        op_status.clear_all()
        self._refresh_phase()
        return True

    def _end_operation(self) -> None:
        self._op_busy = False
        # Ensure UI resets cleanly on success or error
        try:
            op_status.clear_all()
        except Exception:
            pass
        self._refresh_phase()

    def _refresh_phase(self) -> None:
        if self._status_container is None:
            return
        self._status_container.clear()
        phases = op_status.get_all_phases()
        box_classes = (
            'items-start gap-2 bg-white/90 border border-gray-300 rounded px-3 py-2 shadow '
            'dark:bg-indigo-600/20 dark:border-indigo-400/30 dark:text-indigo-100 backdrop-blur-sm'
        )
        if not phases:
            with self._status_container:
                with ui.row().classes(box_classes):
                    if self._op_busy:
                        ui.spinner('dots', color='indigo').classes('w-5 h-5')
                        ui.label('Starting...').classes('font-mono text-sm')
                    else:
                        ui.icon('check_circle', color='green').classes('w-5 h-5')
                        ui.label('No operation running').classes('font-mono text-sm')
            return
        for worker, (phase, elapsed) in phases.items():
            with self._status_container:
                with ui.row().classes(box_classes):
                    ui.spinner('dots', color='indigo').classes('w-5 h-5')
                    with ui.column().classes('leading-none gap-0'):
                        ui.label('Iterate').classes('font-mono text-sm')
                        ui.label(f"{phase} · {elapsed:.1f}s").classes('font-mono text-xs text-gray-600 dark:text-indigo-200')


    # --- Utilities ---
    def _copy_to_clipboard(self, text: str) -> None:
        try:
            js_text = json.dumps(text)
            ui.run_javascript(f'navigator.clipboard.writeText({js_text});')
            ui.notify('HTML copied to clipboard')
        except Exception as exc:
            ui.notify(f'Copy failed: {exc}', color='negative', timeout=0, close_button=True)



    def _create_visual_diff(self, text1: str, text2: str) -> str:
        """Return HTML for a modern-looking inline diff between two texts.
        The HTML tags within inputs are escaped so they render as text.
        """
        try:
            dmp = diff_match_patch()
            diffs = dmp.diff_main(text1 or '', text2 or '')
            dmp.diff_cleanupSemantic(diffs)
        except Exception:
            # Fallback: plain escaped output if diffing fails
            safe1 = _html.escape(text1 or '')
            safe2 = _html.escape(text2 or '')
            if safe1 == safe2:
                return safe2
            return safe1 + ' -> ' + safe2

        html_parts: List[str] = []
        for op, segment in diffs:
            escaped = _html.escape(segment)
            if op == 1:  # Insert
                html_parts.append(f'<span class="diff-insert">{escaped}</span>')
            elif op == -1:  # Delete
                html_parts.append(f'<span class="diff-delete">{escaped}</span>')
            else:  # Equal
                html_parts.append(escaped)
        return ''.join(html_parts)
<|MERGE_RESOLUTION|>--- conflicted
+++ resolved
@@ -216,13 +216,8 @@
 
                         with ui.column().classes('basis-1/2 min-w-0 gap-6'):
                             for model_slug, out in node.outputs.items():
-<<<<<<< HEAD
-                                with ui.column().classes('min-w-0 gap-2 border rounded p-2'):
-                                    ui.label(f'OUTPUT {model_slug}').classes('text-sm font-semibold')
-=======
                                 with ui.column().classes('w-full min-w-0 gap-2 border rounded p-2'):
                                     ui.label(f'{model_slug}').classes('text-sm font-semibold')
->>>>>>> 67c176cf
                                     out_png = out.artifacts.screenshot_filename
                                     if out_png:
                                         ui.image(out_png).classes('w-full h-auto max-w-full border rounded')
@@ -238,14 +233,6 @@
                                                 out_html_url = '/artifacts/' + html_candidate.name
                                     except Exception:
                                         pass
-<<<<<<< HEAD
-                                    if out_html_url:
-                                        with ui.row().classes('items-center gap-2'):
-                                            ui.icon('content_copy').classes('text-sm cursor-pointer').on('click', lambda html=out.html_output: self._copy_to_clipboard(html))
-                                            ui.label('HTML:').classes('text-sm')
-                                            ui.link('Open', out_html_url, new_tab=True).classes('text-sm')
-=======
->>>>>>> 67c176cf
                                     diff_html = self._create_visual_diff(node.html_input or '', out.html_output or '')
                                     with ui.dialog() as diff_dialog:
                                         diff_dialog.props('persistent')
@@ -267,16 +254,12 @@
                                                 ui.html('<span class="legend-chip legend-insert">Insert</span>')
                                                 ui.html('<span class="legend-chip legend-delete">Delete</span>')
                                             ui.html(f"<div class='diff-container'><pre class='diff-content'>{diff_html or _html.escape('(no differences)')}</pre></div>")
-<<<<<<< HEAD
-                                    ui.button('Diff', on_click=diff_dialog.open).props('outline dense')
-=======
                                     if out_html_url:
                                         with ui.row().classes('items-center gap-2'):
                                             ui.icon('content_copy').classes('text-sm cursor-pointer').on('click', lambda html=out.html_output: self._copy_to_clipboard(html))
                                             ui.label('HTML:').classes('text-sm')
                                             ui.link('Open', out_html_url, new_tab=True).classes('text-sm')
                                             ui.button('Diff', on_click=diff_dialog.open).props('flat dense').classes('text-sm p-0 min-h-0')
->>>>>>> 67c176cf
                                     out_logs = list(out.artifacts.console_logs or [])
                                     out_title = f"Console logs ({'empty' if len(out_logs) == 0 else len(out_logs)})"
                                     with ui.expansion(out_title):
@@ -285,50 +268,30 @@
                                             ui.markdown(out_logs_text)
                                         else:
                                             ui.label('(no console logs)')
-<<<<<<< HEAD
-                                    async def _iterate() -> None:
-                                        if not self._begin_operation('Iterate'):
-                                            return
-                                        try:
-                                            selected_model = inputs['code_model'].value or model_slug
-                                            updated = TransitionSettings(
-                                                code_model=selected_model,
-=======
                                     async def _iterate(model_slug=model_slug) -> None:
                                         if not self._begin_operation('Iterate'):
                                             return
                                         try:
                                             updated = TransitionSettings(
                                                 code_model=inputs['code_model'].value or '',
->>>>>>> 67c176cf
                                                 vision_model=inputs['vision_model'].value or '',
                                                 overall_goal=inputs['overall_goal'].value or '',
                                                 user_steering=inputs['user_steering'].value or '',
                                                 code_template=inputs['code_template'].value or '',
                                                 vision_template=inputs['vision_template'].value or '',
                                             )
-<<<<<<< HEAD
-                                            prefs.set('model.code', selected_model)
-                                            prefs.set('model.vision', updated.vision_model)
-                                            prefs.set('template.code', updated.code_template)
-                                            prefs.set('template.vision', updated.vision_template)
-                                            await self.controller.apply_transition(node.id, updated)
-=======
+
                                             prefs.set('model.code', updated.code_model)
                                             prefs.set('model.vision', updated.vision_model)
                                             prefs.set('template.code', updated.code_template)
                                             prefs.set('template.vision', updated.vision_template)
                                             await self.controller.apply_transition(node.id, updated, model_slug)
->>>>>>> 67c176cf
                                         except Exception as exc:
                                             ui.notify(f'Iterate failed: {exc}', color='negative', timeout=0, close_button=True)
                                         finally:
                                             self._end_operation()
-<<<<<<< HEAD
-                                    ui.button('Iterate', on_click=lambda: asyncio.create_task(_iterate())).classes('w-full')
-=======
+
                                     ui.button('Iterate', on_click=lambda m=model_slug: asyncio.create_task(_iterate(m))).classes('w-full')
->>>>>>> 67c176cf
         return card
 
     # --- Operation status helpers ---
