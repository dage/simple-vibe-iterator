# src/controller.py
from __future__ import annotations

import asyncio
import difflib
import uuid
from typing import Dict, List, Optional, Tuple

from .interfaces import (
    AICodeService,
    BrowserService,
    IterationEventListener,
    IterationNode,
    TransitionArtifacts,
    TransitionSettings,
    VisionService,
    ModelOutput,
)


def _compute_html_diff(html_input: str, html_output: str) -> str:
    """Compute a unified diff between html_input and html_output."""
    if not html_input.strip() and not html_output.strip():
        return ""
    if not html_input.strip():
        return f"+ Added {len(html_output.splitlines())} lines"
    if not html_output.strip():
        return f"- Removed {len(html_input.splitlines())} lines"
    
    input_lines = html_input.splitlines(keepends=True)
    output_lines = html_output.splitlines(keepends=True)
    
    diff = list(difflib.unified_diff(
        input_lines, 
        output_lines, 
        fromfile="previous", 
        tofile="current",
        n=3
    ))
    
    return "".join(diff)


# Pure transition function δ(html_input, settings) -> mapping of model -> (html_output, artifacts)
def _build_template_context(
    html_input: str,
    settings: TransitionSettings,
    vision_output: str = "",
    console_logs: list[str] | None = None,
    html_diff: str = "",
) -> dict:
    # Prepare a unified mapping for both templates, exposing all settings fields
    # plus common dynamic fields.
    from dataclasses import asdict

    raw = asdict(settings).copy()
    # Do not expose template strings themselves to avoid nested, unsubstituted placeholders
    raw.pop("code_template", None)
    raw.pop("vision_template", None)
    ctx = raw
    ctx.update({
        "html_input": html_input or "",
        "vision_output": vision_output or "",
        "console_logs": "\n".join(console_logs or []),
        "html_diff": html_diff or "",
    })
    return ctx
async def δ(
    html_input: str,
    settings: TransitionSettings,
    models: List[str],
    ai_service: AICodeService,
    browser_service: BrowserService,
    vision_service: VisionService,
    html_diff: str = "",
) -> Dict[str, Tuple[str, TransitionArtifacts]]:
    # Prepare defaults
    in_console_logs: list[str] = []
    in_vision_output: str = ""
    in_screenshot_path: str = ""
    
    # Optional input render + vision when html_input is present
    if (html_input or "").strip():
        in_screenshot_path, in_console_logs = await browser_service.render_and_capture(html_input, worker="input")
        vision_ctx = _build_template_context(html_input=html_input, settings=settings, vision_output="", console_logs=in_console_logs, html_diff=html_diff)
        vision_prompt = settings.vision_template.format(**vision_ctx)
        in_vision_output = await vision_service.analyze_screenshot(
            vision_prompt,
            in_screenshot_path,
            in_console_logs,
            settings.vision_model,
            worker="vision",
        )

    # Build code-model prompt once
    code_ctx = _build_template_context(html_input=html_input, settings=settings, vision_output=in_vision_output, console_logs=in_console_logs, html_diff=html_diff)
    code_prompt = settings.code_template.format(**code_ctx)

<<<<<<< HEAD
    async def _worker(model: str) -> Tuple[str, str, TransitionArtifacts]:
        html_output = await ai_service.generate_html(code_prompt, model, worker=model)
        out_screenshot_path, out_console_logs = await browser_service.render_and_capture(html_output, worker=model)
=======
    results: Dict[str, Tuple[str, TransitionArtifacts]] = {}
    for model in models:
        html_output = await ai_service.generate_html(code_prompt, model)
        out_screenshot_path, out_console_logs = await browser_service.render_and_capture(html_output)
>>>>>>> 67c176cf
        artifacts = TransitionArtifacts(
            screenshot_filename=out_screenshot_path,
            console_logs=out_console_logs,
            vision_output=in_vision_output,
            input_screenshot_filename=in_screenshot_path,
            input_console_logs=in_console_logs,
        )
<<<<<<< HEAD
        return model, html_output, artifacts

    tasks = [_worker(m) for m in models]
    gathered = await asyncio.gather(*tasks)
    results: Dict[str, Tuple[str, TransitionArtifacts]] = {m: (html, art) for m, html, art in gathered}
=======
        results[model] = (html_output, artifacts)
>>>>>>> 67c176cf
    return results


class IterationController:
    def __init__(
        self,
        ai_service: AICodeService,
        browser_service: BrowserService,
        vision_service: VisionService,
    ) -> None:
        self._ai_service = ai_service
        self._browser_service = browser_service
        self._vision_service = vision_service
        self._nodes: Dict[str, IterationNode] = {}
        self._listeners: List[IterationEventListener] = []

    def add_listener(self, listener: IterationEventListener) -> None:
        self._listeners.append(listener)

    # Data accessors
    def get_node(self, node_id: str) -> Optional[IterationNode]:
        return self._nodes.get(node_id)

    def get_children(self, node_id: str) -> List[IterationNode]:
        return [n for n in self._nodes.values() if n.parent_id == node_id]

    def _delete_descendants(self, node_id: str) -> None:
        # Gather descendants via BFS
        queue: List[str] = [node_id]
        to_delete: List[str] = []
        while queue:
            current = queue.pop(0)
            for child in self.get_children(current):
                to_delete.append(child.id)
                queue.append(child.id)
        for nid in to_delete:
            self._nodes.pop(nid, None)

    # Unified apply: if from_node_id is None, create a root; otherwise iterate from given node
    async def apply_transition(self, from_node_id: str | None, settings: TransitionSettings, from_model_slug: str | None = None) -> str:
        # Compute parent id and html_input
        parent_id: str | None
        html_input: str
        models = [m.strip() for m in settings.code_model.split(',') if m.strip()]
        if not models:
            raise ValueError("No code model specified")
        base_model = models[0]
        if from_node_id is None:
            parent_id = None
            html_input = ""
            html_diff = ""
        elif from_node_id not in self._nodes:
            raise ValueError(f"Node {from_node_id} not found")
        else:
            parent_id = from_node_id
            from_node = self._nodes[from_node_id]
<<<<<<< HEAD
            prev = from_node.outputs.get(base_model)
=======
            # Use specific model output if from_model_slug is provided, otherwise use base_model
            target_model = from_model_slug or base_model
            prev = from_node.outputs.get(target_model)
>>>>>>> 67c176cf
            if prev is None:
                prev = next(iter(from_node.outputs.values()))
            html_input = prev.html_output or from_node.html_input
            html_diff = _compute_html_diff(from_node.html_input, prev.html_output)

        # Delete descendants only when iterating from an existing node
        if parent_id is not None:
            self._delete_descendants(parent_id)

        # Run transition
        results = await δ(
            html_input=html_input,
            settings=settings,
            models=models,
            ai_service=self._ai_service,
            browser_service=self._browser_service,
            vision_service=self._vision_service,
            html_diff=html_diff,
        )

        # Create and store node
        outputs_dict: Dict[str, ModelOutput] = {
            m: ModelOutput(html_output=html, artifacts=art)
            for m, (html, art) in results.items()
        }
        node = IterationNode(
            parent_id=parent_id,
            html_input=html_input,
            outputs=outputs_dict,
            settings=settings,
        )
        self._nodes[node.id] = node
        await self._notify_node_created(node)
        return node.id

    # Listener notifications
    async def _notify_node_created(self, node: IterationNode) -> None:
        for listener in self._listeners:
            await listener.on_node_created(node)
<|MERGE_RESOLUTION|>--- conflicted
+++ resolved
@@ -96,16 +96,10 @@
     code_ctx = _build_template_context(html_input=html_input, settings=settings, vision_output=in_vision_output, console_logs=in_console_logs, html_diff=html_diff)
     code_prompt = settings.code_template.format(**code_ctx)
 
-<<<<<<< HEAD
-    async def _worker(model: str) -> Tuple[str, str, TransitionArtifacts]:
-        html_output = await ai_service.generate_html(code_prompt, model, worker=model)
-        out_screenshot_path, out_console_logs = await browser_service.render_and_capture(html_output, worker=model)
-=======
     results: Dict[str, Tuple[str, TransitionArtifacts]] = {}
     for model in models:
         html_output = await ai_service.generate_html(code_prompt, model)
         out_screenshot_path, out_console_logs = await browser_service.render_and_capture(html_output)
->>>>>>> 67c176cf
         artifacts = TransitionArtifacts(
             screenshot_filename=out_screenshot_path,
             console_logs=out_console_logs,
@@ -113,15 +107,7 @@
             input_screenshot_filename=in_screenshot_path,
             input_console_logs=in_console_logs,
         )
-<<<<<<< HEAD
-        return model, html_output, artifacts
-
-    tasks = [_worker(m) for m in models]
-    gathered = await asyncio.gather(*tasks)
-    results: Dict[str, Tuple[str, TransitionArtifacts]] = {m: (html, art) for m, html, art in gathered}
-=======
         results[model] = (html_output, artifacts)
->>>>>>> 67c176cf
     return results
 
 
@@ -178,13 +164,9 @@
         else:
             parent_id = from_node_id
             from_node = self._nodes[from_node_id]
-<<<<<<< HEAD
-            prev = from_node.outputs.get(base_model)
-=======
             # Use specific model output if from_model_slug is provided, otherwise use base_model
             target_model = from_model_slug or base_model
             prev = from_node.outputs.get(target_model)
->>>>>>> 67c176cf
             if prev is None:
                 prev = next(iter(from_node.outputs.values()))
             html_input = prev.html_output or from_node.html_input
